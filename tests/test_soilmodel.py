--- conflicted
+++ resolved
@@ -113,7 +113,6 @@
     gar.h(theta=theta)
 
 
-<<<<<<< HEAD
 def test_theta_gardner_rucker(gr: pe.soilmodel.SoilModel, h: FloatArray = h) -> None:
     gr.theta(h=h)
 
@@ -130,7 +129,8 @@
     gr: pe.soilmodel.SoilModel, theta: FloatArray = theta
 ) -> None:
     gr.h(theta=theta)
-=======
+
+    
 def test_theta_genuchten_gardner(gg: pe.soilmodel.SoilModel, h: FloatArray = h) -> None:
     gg.theta(h=h)
 
@@ -147,7 +147,6 @@
     gg: pe.soilmodel.SoilModel, theta: FloatArray = theta
 ) -> None:
     gg.h(theta=theta)
->>>>>>> 3db348f9
 
 
 def test_theta_haverkamp(hav: pe.soilmodel.SoilModel, h: FloatArray = h) -> None:
